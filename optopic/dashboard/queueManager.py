import os
import time
import json
from pathlib import Path
from collections import namedtuple
from optopic.dashboard.experimentManager import startExperiment
import optopic.dashboard.experimentManager as expManager
import multiprocessing as mp
from subprocess import Popen


class QueueManager:
    running = mp.Manager().list()
    running.append(None)
    toRun = mp.Manager().dict()
    order = mp.Manager().list()
    completed = mp.Manager().dict()
    process = None
    busy = mp.Manager().list()
    busy.append(False)
    idle = None

    def __init__(self):
        """
        Initialize the queue manager.
        Loads old queues
        """
        self.load_state()
        self.idle = mp.Process(target=self._run)
        self.idle.start()

    def save_state(self):
        """
        Saves the state of the queue
        """
        path = Path(os.path.dirname(os.path.realpath(__file__)))
        path = os.path.join(path, "queueManagerState.json")
        with open(path, "w") as fp:
            json.dump({"running": self.running[0],
                       "toRun": dict(self.toRun),
                       "order": list(self.order),
                       "completed": dict(self.completed)},
                      fp)

    def load_state(self):
        """
        Loads the state of the queue
        """
        path = Path(os.path.dirname(os.path.realpath(__file__)))
        path = os.path.join(path, "queueManagerState.json")
        with open(path, "r") as fp:
            data = json.load(fp)
            self.running[0] = data["running"]
            self.toRun.update(data["toRun"])
            self.order.extend(data["order"])
            self.completed.update(data["completed"])

    def next(self):
        """
        If there is no running experiments, choose te next one to run

        Returns
        -------
        output : a tuple containing id of the batch and id of
                 the next experiment to run
        """
        if self.running[0] is None:
            self.running[0] = self.order.pop(0)
            self.start()
        return self.running[0]

    def add_experiment(self, batch, id, parameters):
        """
        Adds a new experiment to the queue

        Parameters
        ----------
        batch : id of the batch
        id : id of the experiment
        parameters : dictionary with the parameters of the experiment

        Returns
        -------
        True if the experiment was added to the queue, False otherwise
        """
        toAdd = batch+id
        parameters["batchId"] = batch
        parameters["experimentId"] = id
        if toAdd not in self.completed and toAdd not in self.toRun:
            self.toRun[toAdd] = parameters
            self.order.append(toAdd)
            return True
        return False

    def _run(self):
        """
        Put the current experiment in the finished queue

        Returns
        -------
        output : a tuple containing id of the batch and id of the
                 completed experiment
        """
        while(True):
            time.sleep(7)
            if not self.busy[0]:
                if self.running[0] is not None:
                    finished = self.running[0]
                    self.completed[finished] = self.toRun[finished]
                    del self.toRun[finished]
                    self.running[0] = None
                    self.save_state()
                if len(self.order) > 0 and self.running[0] is None:
                    self.running[0] = self.order.pop(0)
                    self.start()

    def pause(self):
        """
        pause the running experiment

        Returns
        -------
        output : a tuple containing id of the batch and id of the
                 paused experiment
        """
        if self.busy[0]:
            paused = self.running[0]
            self.process.terminate()
            self.order.insert(0, paused)
            self.running[0] = None
            return paused
        return False

    def getBatchNames(self):
        batchNames = []
        for key, value in self.completed.items():
            if value["batchId"] not in batchNames:
                batchNames.append(value["batchId"])
        for key, value in self.toRun.items():
            if value["batchId"] not in batchNames:
                batchNames.append(value["batchId"])
        return batchNames

    def getBatchExperiments(self, batchName):
        experiments = []
        for key, value in self.completed.items():
            if value["batchId"] == batchName:
                experiments.append(value)
        for key, value in self.toRun.items():
            if value["batchId"] == batchName:
                experiments.append(value)
        return experiments

    def getExperimentInfo(self, batch, experimentId):
        experiment = ""
        if batch+experimentId in self.completed:
            experiment = self.completed[batch+experimentId]
        if batch+experimentId in self.toRun:
            experiment = self.toRun[batch+experimentId]
        path = str(os.path.join(
            experiment["path"], experiment["experimentId"], experiment["experimentId"]+".json"))
        return expManager.singleInfo(path)

    def start(self):
        if not self.busy[0]:
            self.busy[0] = True
            self.process = mp.Process(target=self._execute_and_update)
            self.process.start()

    def stop(self):
        self.idle.terminate()
        self.pause()
        self.save_state()

    def _execute_and_update(self):
        startExperiment(self.toRun[self.running[0]])
        self.busy[0] = False

<<<<<<< HEAD
    def getModel(self, batch, experimentId, iteration, modelRun):
        experiment = ""
        if batch+experimentId in self.completed:
            experiment = self.completed[batch+experimentId]
        if batch+experimentId in self.toRun:
            experiment = self.toRun[batch+experimentId]
=======
    def getModel(self, batch, experiment_id, iteration, model_run):
        experiment = self.completed[batch + experiment_id]
>>>>>>> 402a930b
        path = str(os.path.join(
            experiment["path"], experiment["experimentId"]))
        return expManager.getModelInfo(path, iteration, modelRun)

    def getModelInfo(self, batch, experimentId, iteration):
        experiment = ""
        if batch+experimentId in self.completed:
            experiment = self.completed[batch+experimentId]
        if batch+experimentId in self.toRun:
            experiment = self.toRun[batch+experimentId]
        path = str(os.path.join(
            experiment["path"], experiment["experimentId"]))
        return expManager.retrieveIterationBoResults(path, iteration)

    def getExperimentIterationInfo(self, batch, experimentId, iteration=0):
        experiment = ""
        if batch+experimentId in self.completed:
            experiment = self.completed[batch+experimentId]
        if batch+experimentId in self.toRun:
            experiment = self.toRun[batch+experimentId]
        path = str(os.path.join(
            experiment["path"], experiment["experimentId"], experiment["experimentId"]+".json"))
        return expManager.retrieveIterationBoResults(path, iteration)

    def getExperiment(self, batch, experimentId):
        experiment = ""
        if batch+experimentId in self.completed:
            experiment = self.completed[batch+experimentId]
        if batch+experimentId in self.toRun:
            experiment = self.toRun[batch+experimentId]
        return experiment

    def getAllExpIds(self):
        expIds = []
        for key, exp in self.completed.items():
            expIds.append([exp["experimentId"],
                           [exp["batchId"], exp["experimentId"]]])
        for key, exp in self.toRun.items():
            expIds.append([exp["experimentId"],
                           [exp["batchId"], exp["experimentId"]]])
        return expIds<|MERGE_RESOLUTION|>--- conflicted
+++ resolved
@@ -176,17 +176,12 @@
         startExperiment(self.toRun[self.running[0]])
         self.busy[0] = False
 
-<<<<<<< HEAD
     def getModel(self, batch, experimentId, iteration, modelRun):
         experiment = ""
         if batch+experimentId in self.completed:
             experiment = self.completed[batch+experimentId]
         if batch+experimentId in self.toRun:
             experiment = self.toRun[batch+experimentId]
-=======
-    def getModel(self, batch, experiment_id, iteration, model_run):
-        experiment = self.completed[batch + experiment_id]
->>>>>>> 402a930b
         path = str(os.path.join(
             experiment["path"], experiment["experimentId"]))
         return expManager.getModelInfo(path, iteration, modelRun)
